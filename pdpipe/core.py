"""Defines pipelines for processing Pandas.DataFrame-based datasets.

>>> import pdpipe as pdp
>>> pipeline = pdp.ColDrop('Name') + pdp.Bin({'Speed': [0,5]})
>>> pipeline = pdp.ColDrop('Name').Bin({'Speed': [0,5]}, drop=True)
"""

import sys
import inspect
import abc
import collections
import textwrap

from .exceptions import (
    FailedPreconditionError,
    UnfittedPipelineStageError,
)


# === loading stage attributes ===

def __get_append_stage_attr_doc(class_obj):
    doc = class_obj.__doc__
    first_line = doc[0:doc.find('.') + 1]
    if "An" in first_line:
        new_first_line = first_line.replace("An", "Creates and adds an", 1)
    else:
        new_first_line = first_line.replace("A", "Creates and adds a", 1)
    new_first_line = new_first_line[0:-1] + (
        " to this pipeline stage.")
    return doc.replace(first_line, new_first_line, 1)


def __load_stage_attribute__(class_obj):

    def _append_stage_func(self, *args, **kwds):
        # self is always a PdPipelineStage
        return self + class_obj(*args, **kwds)
    _append_stage_func.__doc__ = __get_append_stage_attr_doc(class_obj)
    _append_stage_func.__name__ = class_obj.__name__  # .lower()
    _append_stage_func.__signature__ = inspect.signature(class_obj.__init__)
    setattr(PdPipelineStage, class_obj.__name__, _append_stage_func)

    # unbound_method = types.MethodType(_append_stage_func, class_obj)
    # setattr(class_obj, class_obj.__name__, unbound_method)


def __load_stage_attributes_from_module__(module_name):
    module_obj = sys.modules[module_name]
    for name, obj in inspect.getmembers(module_obj):
        if inspect.isclass(obj) and obj.__module__ == module_name:
            class_obj = getattr(module_obj, name)
            if issubclass(class_obj, PdPipelineStage) and (
                    class_obj.__name__ != 'PdPipelineStage'):
                __load_stage_attribute__(class_obj)


# === basic classes ===


class PdPipelineStage(abc.ABC):
    """A stage of a pandas DataFrame-processing pipeline.

    Parameters
    ----------
    exraise : bool, default True
        If true, a pdpipe.FailedPreconditionError is raised when this
        stage is applied to a dataframe for which the precondition does
        not hold. Otherwise the stage is skipped.
    exmsg : str, default None
        The message of the exception that is raised on a failed
        precondition if exraise is set to True. A default message is used
        if None is given.
    desc : str, default None
        A short description of this stage, used as its string representation.
        A default description is used if None is given.
    """

<<<<<<< HEAD
    _DEF_EXC_MSG = 'Precondition failed!'
=======
    _DEF_EXC_MSG = 'Precondition failed in stage {}!'
    _DEF_APPLY_MSG = 'Applying a pipeline stage...'
>>>>>>> 4314a9b9
    _DEF_DESCRIPTION = 'A pipeline stage.'
    _INIT_KWARGS = ['exraise', 'exmsg', 'desc']

    def __init__(self, exraise=True, exmsg=None, appmsg=None, desc=None):
<<<<<<< HEAD
        if exmsg is None:
            exmsg = PdPipelineStage._DEF_EXC_MSG
=======
        if appmsg is None:
            appmsg = PdPipelineStage._DEF_APPLY_MSG
>>>>>>> 4314a9b9
        if desc is None:
            desc = PdPipelineStage._DEF_DESCRIPTION
        if exmsg is None:
            exmsg = PdPipelineStage._DEF_EXC_MSG.format(desc)
        self._exraise = exraise
        self._exmsg = exmsg
        self._desc = desc
        self._appmsg = '{}..'.format(desc)
        self.is_fitted = False

    @classmethod
    def _init_kwargs(cls):
        return cls._INIT_KWARGS

    @abc.abstractmethod
    def _prec(self, df):  # pylint: disable=R0201,W0613
        """Returns True if this stage can be applied to the given dataframe."""
        raise NotImplementedError

    def _fit_transform(self, df, verbose):
        """Fits this stage and transforms the input dataframe."""
        return self._transform(df, verbose)

    def _is_fittable(self):
        if self.__class__._fit_transform == PdPipelineStage._fit_transform:
            return False
        return True

    @abc.abstractmethod
    def _transform(self, df, verbose):
        """Transforms the given dataframe without fitting this stage."""
        raise NotImplementedError("_transform method not implemented!")

    def apply(self, df, exraise=None, verbose=False):
        """Applies this pipeline stage to the given dataframe.

        If the stage is not fitted fit_transform is called. Otherwise,
        transform is called.

        Parameters
        ----------
        df : pandas.DataFrame
            The dataframe to which this pipeline stage will be applied.
        exraise : bool, default None
            Determines behaviour if the precondition of this stage is not
            fulfilled by the given dataframe: If True,
            a pdpipe.FailedPreconditionError is raised. If False, the stage is
            skipped. If None, the default behaviour of this stage is used, as
            determined by the exraise constructor parameter.
        verbose : bool, default False
            If True an explanation message is printed after the precondition
            is checked but before the application of the pipeline stage.
            Defaults to False.

        Returns
        -------
        pandas.DataFrame
            The resulting dataframe.
        """
        if exraise is None:
            exraise = self._exraise
        if self._prec(df=df):
            if verbose:
                msg = '- ' + '\n  '.join(textwrap.wrap(self._appmsg))
                print(msg, flush=True)
            if self.is_fitted:
                return self._transform(df, verbose=verbose)
            return self._fit_transform(df, verbose=verbose)
        if exraise:
            raise FailedPreconditionError(self._exmsg)
        return df

    __call__ = apply

    def fit_transform(self, X, y=None, exraise=None, verbose=False):
        """Fits this stage and transforms the given dataframe.

        Parameters
        ----------
        X : pandas.DataFrame
            The dataframe to transform and fit this pipeline stage by.
        y : array-like, optional
            Targets for supervised learning.
        exraise : bool, default None
            Determines behaviour if the precondition of this stage is not
            fulfilled by the given dataframe: If True,
            a pdpipe.FailedPreconditionError is raised. If False, the stage is
            skipped. If None, the default behaviour of this stage is used, as
            determined by the exraise constructor parameter.
        verbose : bool, default False
            If True an explanation message is printed after the precondition
            is checked but before the application of the pipeline stage.
            Defaults to False.

        Returns
        -------
        pandas.DataFrame
            The resulting dataframe.
        """
        if exraise is None:
            exraise = self._exraise
        if self._prec(X):
            if verbose:
                msg = '- ' + '\n  '.join(textwrap.wrap(self._appmsg))
                print(msg, flush=True)
            return self._fit_transform(X, verbose=verbose)
        if exraise:
            raise FailedPreconditionError(self._exmsg)
        return X

    def fit(self, X, y=None, exraise=None, verbose=False):
        """Fits this stage without transforming the given dataframe.

        Parameters
        ----------
        X : pandas.DataFrame
            The dataframe to be transformed.
        y : array-like, optional
            Targets for supervised learning.
        exraise : bool, default None
            Determines behaviour if the precondition of this stage is not
            fulfilled by the given dataframe: If True,
            a pdpipe.FailedPreconditionError is raised. If False, the stage is
            skipped. If None, the default behaviour of this stage is used, as
            determined by the exraise constructor parameter.
        verbose : bool, default False
            If True an explanation message is printed after the precondition
            is checked but before the application of the pipeline stage.
            Defaults to False.

        Returns
        -------
        pandas.DataFrame
            The resulting dataframe.
        """
        if exraise is None:
            exraise = self._exraise
        if self._prec(X):
            if verbose:
                msg = '- ' + '\n  '.join(textwrap.wrap(self._appmsg))
                print(msg, flush=True)
            self._fit_transform(X, verbose=verbose)
            return X
        if exraise:
            raise FailedPreconditionError(self._exmsg)
        return X

    def transform(self, X, y=None, exraise=None, verbose=False):
        """Transforms the given dataframe without fitting this stage.

        If this stage is fittable but is not fitter, an
        UnfittedPipelineStageError is raised.

        Parameters
        ----------
        X : pandas.DataFrame
            The dataframe to be transformed.
        y : array-like, optional
            Targets for supervised learning.
        exraise : bool, default None
            Determines behaviour if the precondition of this stage is not
            fulfilled by the given dataframe: If True,
            a pdpipe.FailedPreconditionError is raised. If False, the stage is
            skipped. If None, the default behaviour of this stage is used, as
            determined by the exraise constructor parameter.
        verbose : bool, default False
            If True an explanation message is printed after the precondition
            is checked but before the application of the pipeline stage.
            Defaults to False.

        Returns
        -------
        pandas.DataFrame
            The resulting dataframe.
        """
        if exraise is None:
            exraise = self._exraise
        if self._prec(X):
            if verbose:
                msg = '- ' + '\n  '.join(textwrap.wrap(self._appmsg))
                print(msg, flush=True)
            if self._is_fittable():
                if self.is_fitted:
                    return self._transform(X, verbose=verbose)
                raise UnfittedPipelineStageError(
                    "transform of an unfitted pipeline stage was called!")
            return self._transform(X, verbose=verbose)
        if exraise:
            raise FailedPreconditionError(self._exmsg)
        return X

    def __add__(self, other):
        if isinstance(other, PdPipeline):
            return PdPipeline([self, *other._stages])
        if isinstance(other, PdPipelineStage):
            return PdPipeline([self, other])
        return NotImplemented

    def __str__(self):
        return "PdPipelineStage: {}".format(self._desc)

    def __repr__(self):
        return self.__str__()

    def description(self):
        """Returns the description of this pipeline stage"""
        return self._desc


class ColumnsBasedPipelineStage(PdPipelineStage):
    """A pipeline stage that operates on a subset of dataframe columns.

    Parameters
    ---------
    columns : object, iterable or callable
        The label, or an iterable of labels, of columns to use. Alternatively,
        this parameter can be assigned a callable returning an iterable of
        labels from an input pandas.DataFrame.
    desc_temp : str, optional
        If given, assumed to be a format string, and every appearance of {} in
        it is replaced with an appropriate string representation of the columns
        parameter, and is used as the pipeline description. Ignored if `desc`
        is provided.
    exraise : bool, default True
        If true, a pdpipe.FailedPreconditionError is raised when this
        stage is applied to a dataframe for which the precondition does
        not hold. Otherwise the stage is skipped.
    exmsg : str, default None
        The message of the exception that is raised on a failed
        precondition if exraise is set to True. A default message is used
        if None is given.
    desc : str, default None
        A short description of this stage, used as its string representation.
        A default description is used if None is given.
    """

    def __init__(
            self, columns, desc_temp=None, exraise=True, exmsg=None,
            desc=None):
        self._col_arg = columns
        if isinstance(columns, str):
            self._col_arg = [columns]
        if callable(self._col_arg):
            self._col_str = self._col_arg.__doc__ or ''
        # if it was a single string it was already made a list, and it's not a
        # callable, so it's either a single non-string label or an iterable of
        # objects...
        else:
            if not hasattr(self._col_arg, '__iter__'):
                self._col_arg = [columns]
            # by now self._col_arg should always be callable
            self._col_str = ', '.join(str(elem) for elem in self._col_arg)
        if (desc is None) and desc_temp:
            desc = desc_temp.format(self._col_str)
        if exmsg is None:
            exmsg = (
                'Pipeline stage failed because not all columns {} '
                'were found in the input dataframe.'
            ).format(self._col_str)
        super().__init__(
            exraise=exraise,
            exmsg=exmsg,
            desc=desc,
        )

    def _get_columns(self, df, fit=False):
        try:
            if fit:
                return self._col_arg.fit_transform(df)
            else:
                return self._col_arg(df)
        except AttributeError:
            try:
                return self._col_arg(df)
            except TypeError:
                return self._col_arg
        except TypeError:
            return self._col_arg

    def _prec(self, df):
        if self._errors != 'ignore':
            return set(self._get_columns(df=df)).issubset(df.columns)
        return True


def _always_true(x):
    return True


class AdHocStage(PdPipelineStage):
    """An ad-hoc stage of a pandas DataFrame-processing pipeline.

    Parameters
    ----------
    transform : callable
        The transformation this stage applies to dataframes.
    prec : callable, default None
        A callable that returns a boolean value. Represent a a precondition
        used to determine whether this stage can be applied to a given
        dataframe. If None is given, set to a function always returning True.
    """

    def __init__(self, transform, prec=None, **kwargs):
        if prec is None:
            prec = _always_true
        self._adhoc_transform = transform
        self._adhoc_prec = prec
        super().__init__(**kwargs)

    def _prec(self, df):
        return self._adhoc_prec(df)

    def _transform(self, df, verbose):
        try:
            return self._adhoc_transform(df, verbose=verbose)
        except TypeError:
            return self._adhoc_transform(df)


class PdPipeline(PdPipelineStage, collections.abc.Sequence):
    """A pipeline for processing pandas DataFrame objects.

    transformer_getter is usefull to avoid applying pipeline stages that are
    aimed to filter out items in a big dataset to create a training set for a
    machine learning model, for example, but should not be applied on future
    individual items to be transformed by the fitted pipeline.

    Parameters
    ----------
    stages : list
        A list of PdPipelineStage objects making up this pipeline.
    transform_getter : callable, optional
        A callable that can be applied to the fitted pipeline to produce a
        sub-pipeline of it which should be used to transform dataframes after
        the pipeline has been fitted. If not given, the fitted pipeline is used
        entirely.
    """

    _DEF_EXC_MSG = 'Pipeline precondition failed!'

    def __init__(self, stages, transformer_getter=None, **kwargs):
        self._stages = stages
        self._trans_getter = transformer_getter
        self.is_fitted = False
        super_kwargs = {
            'exraise': False,
            'exmsg': PdPipeline._DEF_EXC_MSG,
        }
        super_kwargs.update(**kwargs)
        super().__init__(**super_kwargs)

    # implementing a collections.abc.Sequence abstract method
    def __getitem__(self, index):
        if isinstance(index, slice):
            return PdPipeline(self._stages[index])
        return self._stages[index]

    # implementing a collections.abc.Sequence abstract method
    def __len__(self):
        return len(self._stages)

    def _prec(self, df):
        # PdPipeline overrides apply in a way which makes this moot
        raise NotImplementedError

    def _transform(self, df, verbose):
        # PdPipeline overrides apply in a way which makes this moot
        raise NotImplementedError

    def apply(self, df, exraise=None, verbose=False):
        if self.is_fitted:
            return self.transform(X=df, exraise=exraise, verbose=verbose)
        return self.fit_transform(X=df, exraise=exraise, verbose=verbose)

    def fit_transform(self, X, y=None, exraise=None, verbose=None):
        """Fits this pipeline and transforms the input dataframe.

        Parameters
        ----------
        X : pandas.DataFrame
            The dataframe to transform and fit this pipeline by.
        y : array-like, optional
            Targets for supervised learning.
        exraise : bool, default None
            Determines behaviour if the precondition of composing stages is not
            fulfilled by the input dataframe: If True, a
            pdpipe.FailedPreconditionError is raised. If False, the stage is
            skipped. If not given, or set to None, the default behaviour of
            each stage is used, as determined by its 'exraise' constructor
            parameter.
        verbose : bool, default False
            If True an explanation message is printed after the precondition
            of each stage is checked but before its application. Otherwise, no
            messages are printed.

        Returns
        -------
        pandas.DataFrame
            The resulting dacaframe.
        """
        inter_x = X
        for stage in self._stages:
            inter_x = stage.fit_transform(
                X=inter_x,
                y=None,
                exraise=exraise,
                verbose=verbose,
            )
        self.is_fitted = True
        return inter_x

    def fit(self, X, y=None, exraise=None, verbose=None):
        """Fits this pipeline without transforming the input dataframe.

        Parameters
        ----------
        X : pandas.DataFrame
            The dataframe to fit this pipeline by.
        y : array-like, optional
            Targets for supervised learning.
        exraise : bool, default None
            Determines behaviour if the precondition of composing stages is not
            fulfilled by the input dataframe: If True, a
            pdpipe.FailedPreconditionError is raised. If False, the stage is
            skipped. If not given, or set to None, the default behaviour of
            each stage is used, as determined by its 'exraise' constructor
            parameter.
        verbose : bool, default False
            If True an explanation message is printed after the precondition
            of each stage is checked but before its application. Otherwise, no
            messages are printed.

        Returns
        -------
        pandas.DataFrame
            The input dataframe, unchanged.
        """
        self.fit_transform(
            X=X,
            y=None,
            exraise=exraise,
            verbose=verbose,
        )
        return X

    def transform(self, X, y=None, exraise=None, verbose=None):
        """Transforms the given dataframe without fitting this pipeline.

        If any stage in this pipeline is fittable but is not fitted, an
        UnfittedPipelineStageError is raised before transformation starts.

        Parameters
        ----------
        X : pandas.DataFrame
            The dataframe to transform.
        y : array-like, optional
            Targets for supervised learning.
        exraise : bool, default None
            Determines behaviour if the precondition of composing stages is not
            fulfilled by the input dataframe: If True, a
            pdpipe.FailedPreconditionError is raised. If False, the stage is
            skipped. If not given, or set to None, the default behaviour of
            each stage is used, as determined by its 'exraise' constructor
            parameter.
        verbose : bool, default False
            If True an explanation message is printed after the precondition
            of each stage is checked but before its application. Otherwise, no
            messages are printed.

        Returns
        -------
        pandas.DataFrame
            The resulting dataframe.
        """
        for stage in self._stages:
            if stage._is_fittable() and not stage.is_fitted:
                raise UnfittedPipelineStageError((
                    "PipelineStage {} in pipeline is fittable but"
                    " unfitted!").format(stage))
        inter_df = X
        for stage in self._stages:
            inter_df = stage.transform(
                X=inter_df,
                y=None,
                exraise=exraise,
                verbose=verbose,
            )
        return inter_df

    __call__ = apply

    def __add__(self, other):
        if isinstance(other, PdPipeline):
            return PdPipeline([*self._stages, *other._stages])
        if isinstance(other, PdPipelineStage):
            return PdPipeline([*self._stages, other])
        return NotImplemented

    def __str__(self):
        res = "A pdpipe pipeline:\n"
        res += '[ 0]  ' + "\n      ".join(
            textwrap.wrap(self._stages[0].description())) + '\n'
        for i, stage in enumerate(self._stages[1:]):
            res += '[{:>2}]  '.format(i + 1) + "\n      ".join(
                textwrap.wrap(stage.description())) + '\n'
        return res

    def get_transformer(self):
        """Return the transformer induced by this fitted pipeline.

           This transformer is a `pdpipe` pipeline that transforms input data
           in a way corresponding to this pipline after it has been fitted. By
           default this is the pipeline itself, but the `transform_getter`
           constructor parameter can be used to return a sub-pipeline of the
           fitted pipeline instead, for cases where some stages should only be
           applied when fitting this pipeline to data.

        Returns
        -------
        pdpipe.PdPipeline
            The corresponding transformer pipeline induced by this pipeline.
        """
        try:
            return self._trans_getter(self)
        except TypeError:  # pragma: no cover
            return self

    # def drop(self, index):
    #     """Returns this pipeline with the stage of the given index removed.

    #     Arguments
    #     ---------
    #     index


def make_pdpipeline(*stages):
    """Constructs a PdPipeline from the given pipeline stages.

    Parameters
    ----------
    *stages : pdpipe.PipelineStage objects
       PdPipeline stages given as positional arguments.

    Returns
    -------
    p : pdpipe.PdPipeline
        The resulting pipeline.

    Examples
    --------
    import pdpipe as pdp
    make_pdpipeline(pdp.ColDrop('a'), pdp.Bin('speed'))
    """
    return PdPipeline(stages=stages)<|MERGE_RESOLUTION|>--- conflicted
+++ resolved
@@ -76,23 +76,11 @@
         A default description is used if None is given.
     """
 
-<<<<<<< HEAD
-    _DEF_EXC_MSG = 'Precondition failed!'
-=======
     _DEF_EXC_MSG = 'Precondition failed in stage {}!'
-    _DEF_APPLY_MSG = 'Applying a pipeline stage...'
->>>>>>> 4314a9b9
     _DEF_DESCRIPTION = 'A pipeline stage.'
     _INIT_KWARGS = ['exraise', 'exmsg', 'desc']
 
     def __init__(self, exraise=True, exmsg=None, appmsg=None, desc=None):
-<<<<<<< HEAD
-        if exmsg is None:
-            exmsg = PdPipelineStage._DEF_EXC_MSG
-=======
-        if appmsg is None:
-            appmsg = PdPipelineStage._DEF_APPLY_MSG
->>>>>>> 4314a9b9
         if desc is None:
             desc = PdPipelineStage._DEF_DESCRIPTION
         if exmsg is None:
