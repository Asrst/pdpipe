--- conflicted
+++ resolved
@@ -525,17 +525,8 @@
             labels = [labels]
         self._labels = labels
         self._labels_str = _list_str(self._labels)
-<<<<<<< HEAD
-        def _cqfunc(df):  # noqa: E306
-            return [
-                lbl for lbl in df.columns
-                if lbl in self._labels
-            ]
-        _cqfunc.__doc__ = "Columns with labels in {}".format(
-=======
         cqfunc = ByLabels._LabelsQualifierFunc(self._labels)
-        cqfunc.__doc__ = "Columns  wwith labels in {}".format(
->>>>>>> cdd4b7d0
+        cqfunc.__doc__ = "Columns with labels in {}".format(
             self._labels_str)
         kwargs['func'] = cqfunc
         super().__init__(**kwargs)
